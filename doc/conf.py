# -*- coding: utf-8 -*-
#
# scikit-learn documentation build configuration file, created by
# sphinx-quickstart on Fri Jan  8 09:13:42 2010.
#
# This file is execfile()d with the current directory set to its containing
# dir.
#
# Note that not all possible configuration values are present in this
# autogenerated file.
#
# All configuration values have a default; values that are commented out
# serve to show the default.

import sys
import os
import warnings
import re
from packaging.version import parse
from pathlib import Path
from io import StringIO

# If extensions (or modules to document with autodoc) are in another
# directory, add these directories to sys.path here. If the directory
# is relative to the documentation root, use os.path.abspath to make it
# absolute, like shown here.
sys.path.insert(0, os.path.abspath('sphinxext'))

from github_link import make_linkcode_resolve
import sphinx_gallery

# -- General configuration ---------------------------------------------------

# Add any Sphinx extension module names here, as strings. They can be
# extensions coming with Sphinx (named 'sphinx.ext.*') or your custom ones.
extensions = [
    'sphinx.ext.autodoc', 'sphinx.ext.autosummary',
    'numpydoc',
    'sphinx.ext.linkcode', 'sphinx.ext.doctest',
    'sphinx.ext.intersphinx',
    'sphinx.ext.imgconverter',
    'sphinx_gallery.gen_gallery',
    'sphinx_issues',
<<<<<<< HEAD
    'pyquickhelper.sphinxext.sphinx_docassert_extension'
=======
    'custom_autosummary_new_suffix'
>>>>>>> 430c2080
]

# this is needed for some reason...
# see https://github.com/numpy/numpydoc/issues/69
numpydoc_class_members_toctree = False


# For maths, use mathjax by default and svg if NO_MATHJAX env variable is set
# (useful for viewing the doc offline)
if os.environ.get('NO_MATHJAX'):
    extensions.append('sphinx.ext.imgmath')
    imgmath_image_format = 'svg'
    mathjax_path = ''
else:
    extensions.append('sphinx.ext.mathjax')
    mathjax_path = ('https://cdn.jsdelivr.net/npm/mathjax@3/es5/'
                    'tex-chtml.js')

autodoc_default_options = {
    'members': True,
    'inherited-members': True
}

# Add any paths that contain templates here, relative to this directory.
templates_path = ['templates']

# generate autosummary even if no references
autosummary_generate = True

# The suffix of source filenames.
source_suffix = '.rst'

# The encoding of source files.
#source_encoding = 'utf-8'

# The master toctree document.
master_doc = 'contents'

# General information about the project.
project = 'scikit-learn'
copyright = '2007 - 2020, scikit-learn developers (BSD License)'

# The version info for the project you're documenting, acts as replacement for
# |version| and |release|, also used in various other places throughout the
# built documents.
#
# The short X.Y version.
import sklearn
parsed_version = parse(sklearn.__version__)
version = ".".join(parsed_version.base_version.split(".")[:2])
# The full version, including alpha/beta/rc tags.
# Removes post from release name
if parsed_version.is_postrelease:
    release = parsed_version.base_version
else:
    release = sklearn.__version__

# The language for content autogenerated by Sphinx. Refer to documentation
# for a list of supported languages.
#language = None

# There are two options for replacing |today|: either, you set today to some
# non-false value, then it is used:
#today = ''
# Else, today_fmt is used as the format for a strftime call.
#today_fmt = '%B %d, %Y'

# List of patterns, relative to source directory, that match files and
# directories to ignore when looking for source files.
exclude_patterns = ['_build', 'templates', 'includes', 'themes']

# The reST default role (used for this markup: `text`) to use for all
# documents.
default_role = 'literal'

# If true, '()' will be appended to :func: etc. cross-reference text.
add_function_parentheses = False

# If true, the current module name will be prepended to all description
# unit titles (such as .. function::).
#add_module_names = True

# If true, sectionauthor and moduleauthor directives will be shown in the
# output. They are ignored by default.
#show_authors = False

# The name of the Pygments (syntax highlighting) style to use.
pygments_style = 'sphinx'

# A list of ignored prefixes for module index sorting.
#modindex_common_prefix = []


# -- Options for HTML output -------------------------------------------------

# The theme to use for HTML and HTML Help pages.  Major themes that come with
# Sphinx are currently 'default' and 'sphinxdoc'.
html_theme = 'scikit-learn-modern'

# Theme options are theme-specific and customize the look and feel of a theme
# further.  For a list of options available for each theme, see the
# documentation.
html_theme_options = {'google_analytics': True,
                      'mathjax_path': mathjax_path}

# Add any paths that contain custom themes here, relative to this directory.
html_theme_path = ['themes']


# The name for this set of Sphinx documents.  If None, it defaults to
# "<project> v<release> documentation".
#html_title = None

# A shorter title for the navigation bar.  Default is the same as html_title.
html_short_title = 'scikit-learn'

# The name of an image file (relative to this directory) to place at the top
# of the sidebar.
html_logo = 'logos/scikit-learn-logo-small.png'

# The name of an image file (within the static path) to use as favicon of the
# docs.  This file should be a Windows icon file (.ico) being 16x16 or 32x32
# pixels large.
html_favicon = 'logos/favicon.ico'

# Add any paths that contain custom static files (such as style sheets) here,
# relative to this directory. They are copied after the builtin static files,
# so a file named "default.css" will overwrite the builtin "default.css".
html_static_path = ['images']

# If not '', a 'Last updated on:' timestamp is inserted at every page bottom,
# using the given strftime format.
#html_last_updated_fmt = '%b %d, %Y'

# Custom sidebar templates, maps document names to template names.
#html_sidebars = {}

# Additional templates that should be rendered to pages, maps page names to
# template names.
html_additional_pages = {
    'index': 'index.html',
    'documentation': 'documentation.html'}  # redirects to index

# If false, no module index is generated.
html_domain_indices = False

# If false, no index is generated.
html_use_index = False

# If true, the index is split into individual pages for each letter.
#html_split_index = False

# If true, links to the reST sources are added to the pages.
#html_show_sourcelink = True

# If true, an OpenSearch description file will be output, and all pages will
# contain a <link> tag referring to it.  The value of this option must be the
# base URL from which the finished HTML is served.
#html_use_opensearch = ''

# If nonempty, this is the file name suffix for HTML files (e.g. ".xhtml").
#html_file_suffix = ''

# Output file base name for HTML help builder.
htmlhelp_basename = 'scikit-learndoc'

# If true, the reST sources are included in the HTML build as _sources/name.
html_copy_source = True

# Adds variables into templates
html_context = {}
# finds latest release highlights and places it into HTML context for
# index.html
release_highlights_dir = Path("..") / "examples" / "release_highlights"
# Finds the highlight with the latest version number
latest_highlights = sorted(release_highlights_dir.glob(
                           "plot_release_highlights_*.py"))[-1]
latest_highlights = latest_highlights.with_suffix('').name
html_context["release_highlights"] = \
    f"auto_examples/release_highlights/{latest_highlights}"

# get version from higlight name assuming highlights have the form
# plot_release_highlights_0_22_0
highlight_version = ".".join(latest_highlights.split("_")[-3:-1])
html_context["release_highlights_version"] = highlight_version

# -- Options for LaTeX output ------------------------------------------------
latex_elements = {
    # The paper size ('letterpaper' or 'a4paper').
    # 'papersize': 'letterpaper',

    # The font size ('10pt', '11pt' or '12pt').
    # 'pointsize': '10pt',

    # Additional stuff for the LaTeX preamble.
    'preamble': r"""
        \usepackage{amsmath}\usepackage{amsfonts}\usepackage{bm}
        \usepackage{morefloats}\usepackage{enumitem} \setlistdepth{10}
        """
}

# Grouping the document tree into LaTeX files. List of tuples
# (source start file, target name, title, author, documentclass
# [howto/manual]).
latex_documents = [('contents', 'user_guide.tex', 'scikit-learn user guide',
                    'scikit-learn developers', 'manual'), ]

# The name of an image file (relative to this directory) to place at the top of
# the title page.
latex_logo = "logos/scikit-learn-logo.png"

# Documents to append as an appendix to all manuals.
# latex_appendices = []

# If false, no module index is generated.
latex_domain_indices = False

trim_doctests_flags = True

# intersphinx configuration
intersphinx_mapping = {
    'python': ('https://docs.python.org/{.major}'.format(
        sys.version_info), None),
    'numpy': ('https://docs.scipy.org/doc/numpy/', None),
    'scipy': ('https://docs.scipy.org/doc/scipy/reference', None),
    'matplotlib': ('https://matplotlib.org/', None),
    'pandas': ('https://pandas.pydata.org/pandas-docs/stable/', None),
    'joblib': ('https://joblib.readthedocs.io/en/latest/', None),
    'seaborn': ('https://seaborn.pydata.org/', None),
}

v = parse(release)
if v.release is None:
    raise ValueError(
        'Ill-formed version: {!r}. Version should follow '
        'PEP440'.format(version))

if v.is_devrelease:
    binder_branch = 'master'
else:
    major, minor = v.release[:2]
    binder_branch = '{}.{}.X'.format(major, minor)


class SubSectionTitleOrder:
    """Sort example gallery by title of subsection.

    Assumes README.txt exists for all subsections and uses the subsection with
    dashes, '---', as the adornment.
    """
    def __init__(self, src_dir):
        self.src_dir = src_dir
        self.regex = re.compile(r"^([\w ]+)\n-", re.MULTILINE)

    def __repr__(self):
        return '<%s>' % (self.__class__.__name__,)

    def __call__(self, directory):
        src_path = os.path.normpath(os.path.join(self.src_dir, directory))

        # Forces Release Highlights to the top
        if os.path.basename(src_path) == "release_highlights":
            return "0"

        readme = os.path.join(src_path, "README.txt")

        try:
            with open(readme, 'r') as f:
                content = f.read()
        except FileNotFoundError:
            return directory

        title_match = self.regex.search(content)
        if title_match is not None:
            return title_match.group(1)
        return directory


sphinx_gallery_conf = {
    'doc_module': 'sklearn',
    'backreferences_dir': os.path.join('modules', 'generated'),
    'show_memory': False,
    'reference_url': {
        'sklearn': None},
    'examples_dirs': ['../examples'],
    'gallery_dirs': ['auto_examples'],
    'subsection_order': SubSectionTitleOrder('../examples'),
    'binder': {
        'org': 'scikit-learn',
        'repo': 'scikit-learn',
        'binderhub_url': 'https://mybinder.org',
        'branch': binder_branch,
        'dependencies': './binder/requirements.txt',
        'use_jupyter_lab': True
    },
    # avoid generating too many cross links
    'inspect_global_variables': False,
    'remove_config_comments': True,
}


# The following dictionary contains the information used to create the
# thumbnails for the front page of the scikit-learn home page.
# key: first image in set
# values: (number of plot in set, height of thumbnail)
carousel_thumbs = {'sphx_glr_plot_classifier_comparison_001.png': 600}


# enable experimental module so that experimental estimators can be
# discovered properly by sphinx
from sklearn.experimental import enable_hist_gradient_boosting  # noqa
from sklearn.experimental import enable_iterative_imputer  # noqa


def make_carousel_thumbs(app, exception):
    """produces the final resized carousel images"""
    if exception is not None:
        return
    print('Preparing carousel images')

    image_dir = os.path.join(app.builder.outdir, '_images')
    for glr_plot, max_width in carousel_thumbs.items():
        image = os.path.join(image_dir, glr_plot)
        if os.path.exists(image):
            c_thumb = os.path.join(image_dir, glr_plot[:-4] + '_carousel.png')
            sphinx_gallery.gen_rst.scale_image(image, c_thumb, max_width, 190)


def filter_search_index(app, exception):
    if exception is not None:
        return

    # searchindex only exist when generating html
    if app.builder.name != 'html':
        return

    print('Removing methods from search index')

    searchindex_path = os.path.join(app.builder.outdir, 'searchindex.js')
    with open(searchindex_path, 'r') as f:
        searchindex_text = f.read()

    searchindex_text = re.sub(r'{__init__.+?}', '{}', searchindex_text)
    searchindex_text = re.sub(r'{__call__.+?}', '{}', searchindex_text)

    with open(searchindex_path, 'w') as f:
        f.write(searchindex_text)


def generate_min_dependency_table(app):
    """Generate min dependency table for docs."""
    from sklearn._build_utils.min_dependencies import dependent_packages

    # get length of header
    package_header_len = max(len(package)
                             for package in dependent_packages) + 4
    version_header_len = len('Minimum Version') + 4
    tags_header_len = max(len(tags)
                          for _, tags in dependent_packages.values()) + 4

    output = StringIO()
    output.write(' '.join(['=' * package_header_len,
                           '=' * version_header_len,
                           '=' * tags_header_len]))
    output.write('\n')
    dependency_title = "Dependency"
    version_title = "Minimum Version"
    tags_title = "Purpose"

    output.write(f'{dependency_title:<{package_header_len}} '
                 f'{version_title:<{version_header_len}} '
                 f'{tags_title}\n')

    output.write(' '.join(['=' * package_header_len,
                           '=' * version_header_len,
                           '=' * tags_header_len]))
    output.write('\n')

    for package, (version, tags) in dependent_packages.items():
        output.write(f'{package:<{package_header_len}} '
                     f'{version:<{version_header_len}} '
                     f'{tags}\n')

    output.write(' '.join(['=' * package_header_len,
                           '=' * version_header_len,
                           '=' * tags_header_len]))
    output.write('\n')
    output = output.getvalue()

    with (Path('.') / 'min_dependency.rst').open('w') as f:
        f.write(output)

# Config for sphinx_issues

# we use the issues path for PRs since the issues URL will forward
issues_github_path = 'scikit-learn/scikit-learn'


def setup(app):
    app.connect('builder-inited', generate_min_dependency_table)
    # to hide/show the prompt in code examples:
    app.connect('build-finished', make_carousel_thumbs)
    app.connect('build-finished', filter_search_index)


# The following is used by sphinx.ext.linkcode to provide links to github
linkcode_resolve = make_linkcode_resolve('sklearn',
                                         'https://github.com/scikit-learn/'
                                         'scikit-learn/blob/{revision}/'
                                         '{package}/{path}#L{lineno}')

warnings.filterwarnings("ignore", category=UserWarning,
                        message='Matplotlib is currently using agg, which is a'
                                ' non-GUI backend, so cannot show the figure.')

# Used by custom extension: `custom_autosummary_new_suffix` to change the
# suffix of the following functions. This works around the issue with
# `sklearn.cluster.dbscan` overlapping with `sklearn.cluster.DBSCAN`  on
# case insensitive file systems.
custom_autosummary_names_with_new_suffix = {
    'sklearn.cluster.dbscan',
    'sklearn.cluster.optics',
    'sklearn.covariance.oas',
    'sklearn.decomposition.fastica'
}
custom_autosummary_new_suffix = '-lowercase.rst'
custom_autosummary_generated_dirname = os.path.join('modules', 'generated')<|MERGE_RESOLUTION|>--- conflicted
+++ resolved
@@ -41,11 +41,8 @@
     'sphinx.ext.imgconverter',
     'sphinx_gallery.gen_gallery',
     'sphinx_issues',
-<<<<<<< HEAD
-    'pyquickhelper.sphinxext.sphinx_docassert_extension'
-=======
+    'pyquickhelper.sphinxext.sphinx_docassert_extension',
     'custom_autosummary_new_suffix'
->>>>>>> 430c2080
 ]
 
 # this is needed for some reason...
