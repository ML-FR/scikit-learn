"""Nearest Neighbor Classification"""

# Authors: Jake Vanderplas <vanderplas@astro.washington.edu>
#          Fabian Pedregosa <fabian.pedregosa@inria.fr>
#          Alexandre Gramfort <alexandre.gramfort@inria.fr>
#          Sparseness support by Lars Buitinck <L.J.Buitinck@uva.nl>
#
# License: BSD, (C) INRIA, University of Amsterdam

import numpy as np
from scipy import stats
from ..utils.extmath import weighted_mode

from .base import \
    _check_weights, _get_weights, \
    NeighborsBase, KNeighborsMixin,\
    RadiusNeighborsMixin, SupervisedIntegerMixin
from ..base import ClassifierMixin
from ..utils import atleast2d_or_csr, deprecated


class KNeighborsClassifier(NeighborsBase, KNeighborsMixin,
                           SupervisedIntegerMixin, ClassifierMixin):
    """Classifier implementing the k-nearest neighbors vote.

    Parameters
    ----------
    n_neighbors : int, optional (default = 5)
        Number of neighbors to use by default for :meth:`k_neighbors` queries.

    weights : str or callable
        weight function used in prediction.  Possible values:

        - 'uniform' : uniform weights.  All points in each neighborhood
          are weighted equally.
        - 'distance' : weight points by the inverse of their distance.
          in this case, closer neighbors of a query point will have a
          greater influence than neighbors which are further away.
        - [callable] : a user-defined function which accepts an
          array of distances, and returns an array of the same shape
          containing the weights.

        Uniform weights are used by default.

    algorithm : {'auto', 'ball_tree', 'kd_tree', 'brute'}, optional
        Algorithm used to compute the nearest neighbors:

        - 'ball_tree' will use :class:`BallTree`
        - 'kd_tree' will use :class:`scipy.spatial.cKDtree`
        - 'brute' will use a brute-force search.
        - 'auto' will attempt to decide the most appropriate algorithm
          based on the values passed to :meth:`fit` method.

        Note: fitting on sparse input will override the setting of
        this parameter, using brute force.

    leaf_size : int, optional (default = 30)
        Leaf size passed to BallTree or cKDTree.  This can affect the
        speed of the construction and query, as well as the memory
        required to store the tree.  The optimal value depends on the
        nature of the problem.

    warn_on_equidistant : boolean, optional.  Defaults to True.
        Generate a warning if equidistant neighbors are discarded.
        For classification or regression based on k-neighbors, if
        neighbor k and neighbor k+1 have identical distances but
        different labels, then the result will be dependent on the
        ordering of the training data.
        If the fit method is ``'kd_tree'``, no warnings will be generated.

    Examples
    --------
    >>> X = [[0], [1], [2], [3]]
    >>> y = [0, 0, 1, 1]
    >>> from sklearn.neighbors import KNeighborsClassifier
    >>> neigh = KNeighborsClassifier(n_neighbors=2)
    >>> neigh.fit(X, y) # doctest: +ELLIPSIS
    KNeighborsClassifier(...)
    >>> print neigh.predict([[1.5]])
    [0]

    See also
    --------
    RadiusNeighborsClassifier
    KNeighborsRegressor
    RadiusNeighborsRegressor
    NearestNeighbors

    Notes
    -----
    See :ref:`Nearest Neighbors <neighbors>` in the online documentation
    for a discussion of the choice of ``algorithm`` and ``leaf_size``.

    http://en.wikipedia.org/wiki/K-nearest_neighbor_algorithm
    """

    def __init__(self, n_neighbors=5,
                 weights='uniform',
                 algorithm='auto', leaf_size=30,
                 warn_on_equidistant=True):
        self._init_params(n_neighbors=n_neighbors,
                          algorithm=algorithm,
                          leaf_size=leaf_size,
                          warn_on_equidistant=warn_on_equidistant)
        self.weights = _check_weights(weights)

    def predict(self, X):
        """Predict the class labels for the provided data

        Parameters
        ----------
        X: array
            A 2-D array representing the test points.

        Returns
        -------
        labels: array
            List of class labels (one for each data sample).
        """
        X = atleast2d_or_csr(X)

        neigh_dist, neigh_ind = self.kneighbors(X)
        pred_labels = self._y[neigh_ind]

        weights = _get_weights(neigh_dist, self.weights)

        if weights is None:
            mode, _ = stats.mode(pred_labels, axis=1)
        else:
            mode, _ = weighted_mode(pred_labels, weights, axis=1)

        return mode.flatten().astype(np.int)


class RadiusNeighborsClassifier(NeighborsBase, RadiusNeighborsMixin,
                                SupervisedIntegerMixin, ClassifierMixin):
    """Classifier implementing a vote among neighbors within a given radius

    Parameters
    ----------
    radius : float, optional (default = 1.0)
        Range of parameter space to use by default for :meth`radius_neighbors`
        queries.

    weights : str or callable
        weight function used in prediction.  Possible values:

        - 'uniform' : uniform weights.  All points in each neighborhood
          are weighted equally.
        - 'distance' : weight points by the inverse of their distance.
          in this case, closer neighbors of a query point will have a
          greater influence than neighbors which are further away.
        - [callable] : a user-defined function which accepts an
          array of distances, and returns an array of the same shape
          containing the weights.

        Uniform weights are used by default.

    algorithm : {'auto', 'ball_tree', 'kd_tree', 'brute'}, optional
        Algorithm used to compute the nearest neighbors:

        - 'ball_tree' will use :class:`BallTree`
        - 'kd_tree' will use :class:`scipy.spatial.cKDtree`
        - 'brute' will use a brute-force search.
        - 'auto' will attempt to decide the most appropriate algorithm
          based on the values passed to :meth:`fit` method.

        Note: fitting on sparse input will override the setting of
        this parameter, using brute force.

    leaf_size : int, optional (default = 30)
        Leaf size passed to BallTree or cKDTree.  This can affect the
        speed of the construction and query, as well as the memory
        required to store the tree.  The optimal value depends on the
        nature of the problem.

    Examples
    --------
    >>> X = [[0], [1], [2], [3]]
    >>> y = [0, 0, 1, 1]
    >>> from sklearn.neighbors import RadiusNeighborsClassifier
    >>> neigh = RadiusNeighborsClassifier(radius=1.0)
    >>> neigh.fit(X, y) # doctest: +ELLIPSIS
    RadiusNeighborsClassifier(...)
    >>> print neigh.predict([[1.5]])
    [0]

    See also
    --------
    KNeighborsClassifier
    RadiusNeighborsRegressor
    KNeighborsRegressor
    NearestNeighbors

    Notes
    -----
    See :ref:`Nearest Neighbors <neighbors>` in the online documentation
    for a discussion of the choice of ``algorithm`` and ``leaf_size``.

    http://en.wikipedia.org/wiki/K-nearest_neighbor_algorithm
    """

    def __init__(self, radius=1.0, weights='uniform',
                 algorithm='auto', leaf_size=30):
        self._init_params(radius=radius,
                          algorithm=algorithm,
                          leaf_size=leaf_size)
        self.weights = _check_weights(weights)

    def predict(self, X):
        """Predict the class labels for the provided data

        Parameters
        ----------
        X: array
            A 2-D array representing the test points.

        Returns
        -------
        labels: array
            List of class labels (one for each data sample).
        """
        X = atleast2d_or_csr(X)

        neigh_dist, neigh_ind = self.radius_neighbors(X)
        pred_labels = [self._y[ind] for ind in neigh_ind]

        weights = _get_weights(neigh_dist, self.weights)

        if weights is None:
            mode = np.asarray([stats.mode(pl)[0] for pl in pred_labels],
                              dtype=np.int)
        else:
            mode = np.asarray([weighted_mode(pl, w)[0]
                               for (pl, w) in zip(pred_labels, weights)],
                              dtype=np.int)

        return mode.flatten().astype(np.int)


<<<<<<< HEAD
=======
@deprecated("""to be removed in v0.11;
use KNeighborsClassifier or RadiusNeighborsClassifier instead""")
>>>>>>> 446e7814
class NeighborsClassifier(NeighborsBase, KNeighborsMixin,
                          RadiusNeighborsMixin, SupervisedIntegerMixin,
                          ClassifierMixin):
    """Classifier implementing the nearest neighbors vote. (Deprecated)

    DEPRECATED IN VERSION 0.9; WILL BE REMOVED IN VERSION 0.11
    Please use :class:`KNeighborsClassifier` or
    :class:`RadiusNeighborsClassifier` instead.

    Samples participating in the vote are either the k-nearest neighbors
    (for some k)  or all neighbors within some fixed radius around the sample
    to classify.

    Parameters
    ----------
    n_neighbors : int, optional (default = 5)
        Number of neighbors to use by default for :meth:`k_neighbors` queries.

    radius : float, optional (default = 1.0)
        Range of parameter space to use by default for :meth`radius_neighbors`
        queries.

    algorithm : {'auto', 'ball_tree', 'kd_tree', 'brute'}, optional
        Algorithm used to compute the nearest neighbors:

        - 'ball_tree' will use :class:`BallTree`
        - 'kd_tree' will use :class:`scipy.spatial.cKDtree`
        - 'brute' will use a brute-force search.
        - 'auto' will attempt to decide the most appropriate algorithm
          based on the values passed to :meth:`fit` method.

        Note: fitting on sparse input will override the setting of
        this parameter, using brute force.

    leaf_size : int, optional (default = 30)
        Leaf size passed to BallTree or cKDTree.  This can affect the
        speed of the construction and query, as well as the memory
        required to store the tree.  The optimal value depends on the
        nature of the problem.

    classification_type : {'knn_vote', 'radius_vote'}, optional
        Type of fit to use: 'knn_vote' specifies a k-NN classification.
        'radius_vote' specifies a r-NN classification.  Default is 'knn_vote'.

    Examples
    --------
    >>> X = [[0], [1], [2], [3]]
    >>> y = [0, 0, 1, 1]
    >>> from sklearn.neighbors import NeighborsClassifier
    >>> neigh = NeighborsClassifier(n_neighbors=2)
    >>> neigh.fit(X, y)
    NeighborsClassifier(algorithm='auto', classification_type='knn_vote',
              leaf_size=30, n_neighbors=2, radius=1.0)
    >>> print neigh.predict([[1.5]])
    [0]

    See also
    --------
    NearestNeighbors
    NeighborsRegressor

    Notes
    -----
    See :ref:`Nearest Neighbors <neighbors>` in the online documentation
    for a discussion of the choice of ``algorithm`` and ``leaf_size``.

    http://en.wikipedia.org/wiki/K-nearest_neighbor_algorithm
    """

    def __init__(self, n_neighbors=5, radius=1.0,
                 algorithm='auto', leaf_size=30,
                 classification_type='knn_vote'):
        if classification_type not in ('radius_vote', 'knn_vote'):
            raise ValueError("classification_type not recognized")
        self.classification_type = classification_type
        self._init_params(n_neighbors=n_neighbors,
                          radius=radius,
                          algorithm=algorithm,
                          leaf_size=leaf_size)

    def predict(self, X):
        """Predict the class labels for the provided data

        Parameters
        ----------
        X: array
            A 2-D array representing the test points.

        Returns
        -------
        labels: array
            List of class labels (one for each data sample).
        """
        X = atleast2d_or_csr(X)

        if self.classification_type == 'knn_vote':
            neigh_ind = self.kneighbors(X, return_distance=False)
            pred_labels = self._y[neigh_ind]
            mode, _ = stats.mode(pred_labels, axis=1)
            return mode.flatten().astype(np.int)
        else:
            neigh_ind = self.radius_neighbors(X, return_distance=False)
            pred_labels = [self._y[ind] for ind in neigh_ind]
            return np.asarray([stats.mode(pi) for pi in pred_labels],
                              dtype=np.int)

NeighborsClassifier = deprecated(
    "deprecated in v0.9; will be removed in v0.11; "
    "use KNeighborsClassifier or RadiusNeighborsClassifier instead")(
    NeighborsClassifier)
<|MERGE_RESOLUTION|>--- conflicted
+++ resolved
@@ -238,11 +238,8 @@
         return mode.flatten().astype(np.int)
 
 
-<<<<<<< HEAD
-=======
 @deprecated("""to be removed in v0.11;
 use KNeighborsClassifier or RadiusNeighborsClassifier instead""")
->>>>>>> 446e7814
 class NeighborsClassifier(NeighborsBase, KNeighborsMixin,
                           RadiusNeighborsMixin, SupervisedIntegerMixin,
                           ClassifierMixin):
@@ -347,9 +344,4 @@
             neigh_ind = self.radius_neighbors(X, return_distance=False)
             pred_labels = [self._y[ind] for ind in neigh_ind]
             return np.asarray([stats.mode(pi) for pi in pred_labels],
-                              dtype=np.int)
-
-NeighborsClassifier = deprecated(
-    "deprecated in v0.9; will be removed in v0.11; "
-    "use KNeighborsClassifier or RadiusNeighborsClassifier instead")(
-    NeighborsClassifier)
+                              dtype=np.int)