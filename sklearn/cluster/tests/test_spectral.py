"""Testing for Spectral Clustering methods"""

from cPickle import dumps, loads

import numpy as np
from scipy import sparse

from sklearn.utils.testing import assert_equal
from sklearn.utils.testing import assert_array_equal
from sklearn.utils.testing import assert_raises
from sklearn.utils.testing import assert_greater

from sklearn.cluster import SpectralClustering, spectral_clustering
from sklearn.cluster.spectral import spectral_embedding
from sklearn.cluster.spectral import discretize
from sklearn.metrics import pairwise_distances, adjusted_rand_score
from sklearn.datasets.samples_generator import make_blobs


def test_spectral_clustering():
<<<<<<< HEAD
    S = np.array([[1, 5, 2, 1, 0, 0, 0],
                  [5, 1, 3, 1, 0, 0, 0],
                  [2, 3, 1, 1, 0, 0, 0],
                  [1, 1, 1, 1, 2, 1, 1],
                  [0, 0, 0, 2, 2, 3, 2],
                  [0, 0, 0, 1, 3, 1, 4],
                  [0, 0, 0, 1, 2, 4, 1],
                 ])

    for mode in ('arpack', 'lobpcg'):
        for mat in (S, sparse.csr_matrix(S)):
            model = SpectralClustering(random_state=0, n_clusters=2,
                    affinity='precomputed', mode=mode).fit(mat)
            labels = model.labels_
            if labels[0] == 0:
                labels = 1 - labels

            assert_equal(labels, [1, 1, 1, 0, 0, 0, 0])

            model_copy = loads(dumps(model))
            assert_equal(model_copy.n_clusters, model.n_clusters)
            assert_equal(model_copy.mode, model.mode)
            assert_equal(model_copy.random_state.get_state(),
                        model.random_state.get_state())
            assert_equal(model_copy.labels_, model.labels_)
=======
    S = np.array([[1.0, 1.0, 1.0, 0.2, 0.0, 0.0, 0.0],
                  [1.0, 1.0, 1.0, 0.2, 0.0, 0.0, 0.0],
                  [1.0, 1.0, 1.0, 0.2, 0.0, 0.0, 0.0],
                  [0.2, 0.2, 0.2, 1.0, 1.0, 1.0, 1.0],
                  [0.0, 0.0, 0.0, 1.0, 1.0, 1.0, 1.0],
                  [0.0, 0.0, 0.0, 1.0, 1.0, 1.0, 1.0],
                  [0.0, 0.0, 0.0, 1.0, 1.0, 1.0, 1.0]])

    for eigen_solver in ('arpack', 'lobpcg'):
        for assign_labels in ('kmeans', 'discretize'):
            for mat in (S, sparse.csr_matrix(S)):
                model = SpectralClustering(random_state=0, n_clusters=2,
                                           affinity='precomputed',
                                           eigen_solver=eigen_solver,
                                           assign_labels=assign_labels
                                           ).fit(mat)
                labels = model.labels_
                if labels[0] == 0:
                    labels = 1 - labels

                assert_array_equal(labels, [1, 1, 1, 0, 0, 0, 0])

                model_copy = loads(dumps(model))
                assert_equal(model_copy.n_clusters, model.n_clusters)
                assert_equal(model_copy.eigen_solver, model.eigen_solver)
                assert_array_equal(model_copy.labels_, model.labels_)


def test_spectral_lobpcg_mode():
    # Test the lobpcg mode of SpectralClustering
    # We need a fairly big data matrix, as lobpcg does not work with
    # small data matrices
    centers = np.array([
        [0., 0.],
        [10., 10.],
    ])
    X, true_labels = make_blobs(n_samples=100, centers=centers,
                                cluster_std=.1, random_state=42)
    D = pairwise_distances(X)  # Distance matrix
    S = np.max(D) - D  # Similarity matrix
    labels = spectral_clustering(S, n_clusters=len(centers),
                                 random_state=0, eigen_solver="lobpcg")
    # We don't care too much that it's good, just that it *worked*.
    # There does have to be some lower limit on the performance though.
    assert_greater(np.mean(labels == true_labels), .3)
>>>>>>> 86e8b0d2


def test_spectral_amg_mode():
    # Test the amg mode of SpectralClustering
    centers = np.array([
        [0., 0., 0.],
        [10., 10., 10.],
        [20., 20., 20.],
    ])
    X, true_labels = make_blobs(n_samples=100, centers=centers,
                                cluster_std=1., random_state=42)
    D = pairwise_distances(X)  # Distance matrix
    S = np.max(D) - D  # Similarity matrix
    S = sparse.coo_matrix(S)
    try:
        from pyamg import smoothed_aggregation_solver
        amg_loaded = True
    except ImportError:
        amg_loaded = False
    if amg_loaded:
        labels = spectral_clustering(S, n_clusters=len(centers),
                                     random_state=0, eigen_solver="amg")
        # We don't care too much that it's good, just that it *worked*.
        # There does have to be some lower limit on the performance though.
        assert_greater(np.mean(labels == true_labels), .3)
    else:
        assert_raises(ValueError, spectral_embedding, S,
                      n_components=len(centers),
                      random_state=0, eigen_solver="amg")


def test_spectral_unknown_mode():
    # Test that SpectralClustering fails with an unknown mode set.
    centers = np.array([
        [0., 0., 0.],
        [10., 10., 10.],
        [20., 20., 20.],
    ])
    X, true_labels = make_blobs(n_samples=100, centers=centers,
                                cluster_std=1., random_state=42)
    D = pairwise_distances(X)  # Distance matrix
    S = np.max(D) - D  # Similarity matrix
    S = sparse.coo_matrix(S)
    assert_raises(ValueError, spectral_clustering, S, n_clusters=2,
                  random_state=0, eigen_solver="<unknown>")


def test_spectral_unknown_assign_labels():
    # Test that SpectralClustering fails with an unknown assign_labels set.
    centers = np.array([
        [0., 0., 0.],
        [10., 10., 10.],
        [20., 20., 20.],
    ])
    X, true_labels = make_blobs(n_samples=100, centers=centers,
                                cluster_std=1., random_state=42)
    D = pairwise_distances(X)  # Distance matrix
    S = np.max(D) - D  # Similarity matrix
    S = sparse.coo_matrix(S)
    assert_raises(ValueError, spectral_clustering, S, n_clusters=2,
                  random_state=0, assign_labels="<unknown>")


def test_spectral_clustering_sparse():
    # We need a large matrice, or the lobpcg solver will fallback to its
    # non-sparse and buggy mode
    S = np.array([[1, 5, 2, 2, 1, 0, 0, 0, 0, 0],
                  [5, 1, 3, 2, 1, 0, 0, 0, 0, 0],
                  [2, 3, 1, 1, 1, 0, 0, 0, 0, 0],
                  [2, 2, 1, 1, 1, 0, 0, 0, 0, 0],
                  [1, 1, 1, 1, 1, 1, 2, 1, 1, 1],
                  [0, 0, 0, 0, 1, 2, 2, 3, 3, 2],
                  [0, 0, 0, 0, 2, 2, 3, 3, 3, 4],
                  [0, 0, 0, 0, 1, 3, 3, 1, 2, 4],
                  [0, 0, 0, 0, 1, 3, 3, 2, 1, 4],
                  [0, 0, 0, 0, 1, 2, 4, 4, 4, 1],
                  ])

    S = sparse.coo_matrix(S)

    labels = SpectralClustering(random_state=0, n_clusters=2,
                                affinity='precomputed').fit(S).labels_
    if labels[0] == 0:
        labels = 1 - labels

    assert_greater(np.mean(labels == [1, 1, 1, 1, 1, 0, 0, 0, 0, 0]), .89)


def test_affinities():
    # Note: in the following, random_state has been selected to have
    # a dataset that yields a stable eigen decomposition both when built
    # on OSX and Linux
    X, y = make_blobs(n_samples=40, random_state=2, centers=[[1, 1], [-1, -1]],
                      cluster_std=0.4)
    # nearest neighbors affinity
    sp = SpectralClustering(n_clusters=2, affinity='nearest_neighbors',
                            random_state=0)
    labels = sp.fit(X).labels_
    assert_equal(adjusted_rand_score(y, labels), 1)

    sp = SpectralClustering(n_clusters=2, gamma=2, random_state=0)
    labels = sp.fit(X).labels_
    assert_equal(adjusted_rand_score(y, labels), 1)

    # raise error on unknown affinity
    sp = SpectralClustering(n_clusters=2, affinity='<unknown>')
    assert_raises(ValueError, sp.fit, X)


def test_discretize(seed=8):
    # Test the discretize using a noise assignment matrix
    random_state = np.random.RandomState(seed)
    for n_samples in [50, 100, 150, 500]:
        for n_class in range(2, 10):
            # random class labels
            y_true = random_state.random_integers(0, n_class, n_samples)
            y_true = np.array(y_true, np.float)
            # noise class assignment matrix
            y_indicator = sparse.coo_matrix((np.ones(n_samples),
                                            (np.arange(n_samples),
                                             y_true)),
                                            shape=(n_samples,
                                                   n_class + 1))
            y_true_noisy = (y_indicator.todense()
                            + 0.1 * random_state.randn(n_samples,
                                                       n_class + 1))
            y_pred = discretize(y_true_noisy, random_state)
            assert_greater(adjusted_rand_score(y_true, y_pred), 0.8)<|MERGE_RESOLUTION|>--- conflicted
+++ resolved
@@ -18,33 +18,6 @@
 
 
 def test_spectral_clustering():
-<<<<<<< HEAD
-    S = np.array([[1, 5, 2, 1, 0, 0, 0],
-                  [5, 1, 3, 1, 0, 0, 0],
-                  [2, 3, 1, 1, 0, 0, 0],
-                  [1, 1, 1, 1, 2, 1, 1],
-                  [0, 0, 0, 2, 2, 3, 2],
-                  [0, 0, 0, 1, 3, 1, 4],
-                  [0, 0, 0, 1, 2, 4, 1],
-                 ])
-
-    for mode in ('arpack', 'lobpcg'):
-        for mat in (S, sparse.csr_matrix(S)):
-            model = SpectralClustering(random_state=0, n_clusters=2,
-                    affinity='precomputed', mode=mode).fit(mat)
-            labels = model.labels_
-            if labels[0] == 0:
-                labels = 1 - labels
-
-            assert_equal(labels, [1, 1, 1, 0, 0, 0, 0])
-
-            model_copy = loads(dumps(model))
-            assert_equal(model_copy.n_clusters, model.n_clusters)
-            assert_equal(model_copy.mode, model.mode)
-            assert_equal(model_copy.random_state.get_state(),
-                        model.random_state.get_state())
-            assert_equal(model_copy.labels_, model.labels_)
-=======
     S = np.array([[1.0, 1.0, 1.0, 0.2, 0.0, 0.0, 0.0],
                   [1.0, 1.0, 1.0, 0.2, 0.0, 0.0, 0.0],
                   [1.0, 1.0, 1.0, 0.2, 0.0, 0.0, 0.0],
@@ -90,7 +63,6 @@
     # We don't care too much that it's good, just that it *worked*.
     # There does have to be some lower limit on the performance though.
     assert_greater(np.mean(labels == true_labels), .3)
->>>>>>> 86e8b0d2
 
 
 def test_spectral_amg_mode():
