--- conflicted
+++ resolved
@@ -92,16 +92,10 @@
         MIT Press, Cambridge, MA, USA 327-352.
     """
 
-<<<<<<< HEAD
-    def __init__(self, n_components=None, kernel="linear", gamma=None, degree=3,
-                 coef0=1, alpha=1.0, fit_inverse_transform=False,
-                 eigen_solver='auto', tol=0, max_iter=None):
-=======
     def __init__(self, n_components=None, kernel="linear",
                  gamma=None, degree=3, coef0=1, kernel_params=None,
                  alpha=1.0, fit_inverse_transform=False, eigen_solver='auto',
                  tol=0, max_iter=None, remove_zero_eig=False):
->>>>>>> c9ba2c39
         if fit_inverse_transform and kernel == 'precomputed':
             raise ValueError(
                 "Cannot fit_inverse_transform with a precomputed kernel.")
